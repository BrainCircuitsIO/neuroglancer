--- conflicted
+++ resolved
@@ -286,9 +286,9 @@
     // the frontend's fragmentSource.chunks is only updated when the chunkManager detects a chunk
     // has been updated. This results in the "inverse" fragments showing up, i.e. going from
     // clipBounds=>none shows all the fragments that were not contained within the starting clipping
-    // bounds. 
+    // bounds.
     //
-    // let bareKey = getObjectKey(manifestChunk.objectId); 
+    // let bareKey = getObjectKey(manifestChunk.objectId);
     // let key = `${bareKey}/${fragmentId}`;
     let key = `${manifestChunk.key}/${fragmentId}`;
     let fragmentSource = this.fragmentSource;
@@ -362,9 +362,11 @@
       let manifestChunk = source.getChunk(objectId, this.clipBounds.value);
       chunkManager.requestChunk(
           manifestChunk, priorityTier, basePriority + MESH_OBJECT_MANIFEST_CHUNK_PRIORITY);
-<<<<<<< HEAD
-      switch(manifestChunk.state) {
-        case ChunkState.SYSTEM_MEMORY_WORKER: {
+      const state = manifestChunk.state;
+      switch(state) {
+        case ChunkState.SYSTEM_MEMORY_WORKER:
+        case ChunkState.SYSTEM_MEMORY:
+        case ChunkState.GPU_MEMORY: {
           for (let fragmentId of manifestChunk.fragmentIds!) {
             let fragmentChunk = source.getFragmentChunk(manifestChunk, fragmentId);
             chunkManager.requestChunk(
@@ -403,15 +405,6 @@
             this.debouncedHandleChildChunks();
           });
           break;
-=======
-      const state = manifestChunk.state;
-      if (state === ChunkState.SYSTEM_MEMORY_WORKER || state === ChunkState.SYSTEM_MEMORY ||
-          state === ChunkState.GPU_MEMORY) {
-        for (let fragmentId of manifestChunk.fragmentIds!) {
-          let fragmentChunk = source.getFragmentChunk(manifestChunk, fragmentId);
-          chunkManager.requestChunk(
-              fragmentChunk, priorityTier, basePriority + MESH_OBJECT_FRAGMENT_CHUNK_PRIORITY);
->>>>>>> be71030f
         }
       }
     });
