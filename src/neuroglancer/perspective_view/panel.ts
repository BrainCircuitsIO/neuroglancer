--- conflicted
+++ resolved
@@ -122,13 +122,6 @@
 
 const PerspectiveViewStateBase = withSharedVisibility(SharedObject);
 class PerspectiveViewState extends PerspectiveViewStateBase {}
-
-// The following three variables are for cursor state.
-const ReceptiveField = { // must pick odd numbers
-  width: 23,
-  height: 23,
-};
-const RFSpiral = spiralSequence(ReceptiveField.width, ReceptiveField.height);
 
 export class PerspectivePanel extends RenderedDataPanel {
   viewer: PerspectiveViewerState;
@@ -419,58 +412,18 @@
 
   issuePickRequest(glWindowX: number, glWindowY: number) {
     const {offscreenFramebuffer} = this;
-<<<<<<< HEAD
-    const {width, height} = ReceptiveField;
-    offscreenFramebuffer.readPixelsFloat32IntoBuffer(
-      OffscreenTextures.Z, glWindowX, glWindowY, width, height, 0);
-    offscreenFramebuffer.readPixelsFloat32IntoBuffer(
-        OffscreenTextures.PICK, glWindowX, glWindowY, width, height, width * height * 16);
-=======
     offscreenFramebuffer.readPixelFloat32IntoBuffer(
         OffscreenTextures.Z, glWindowX - pickRadius, glWindowY - pickRadius, 0, pickDiameter,
         pickDiameter);
     offscreenFramebuffer.readPixelFloat32IntoBuffer(
         OffscreenTextures.PICK, glWindowX - pickRadius, glWindowY - pickRadius,
         4 * 4 * pickDiameter * pickDiameter, pickDiameter, pickDiameter);
->>>>>>> 4ac770f2
   }
 
   completePickRequest(
       glWindowX: number, glWindowY: number, data: Float32Array, pickingData: FramePickingData) {
     const {mouseState} = this.viewer;
     mouseState.pickedRenderLayer = null;
-<<<<<<< HEAD
-    const field_width = ReceptiveField.width;
-    const field_height = ReceptiveField.height;
-    const pixels = RFSpiral.length;
-
-    let zDatum = 0;
-    let rfindex = 0;
-    for (let i = 0; i < pixels; i++) {
-      rfindex = RFSpiral[i];
-      zDatum = data[4*rfindex];
-      if (zDatum) {
-        break;
-      }
-    }
-
-    let glWindowZ = 1.0 - zDatum;
-    if (glWindowZ === 1.0) {
-      mouseState.setActive(false);
-      return;
-    }
-
-    glWindowX += (rfindex % field_width) - (field_width >> 1);
-    glWindowY += Math.floor(rfindex / field_height) - (field_height >> 1);
-
-    const out = mouseState.position;
-    out[0] = 2.0 * glWindowX / this.width - 1.0;
-    out[1] = 2.0 * glWindowY / this.height - 1.0;
-    out[2] = 2.0 * glWindowZ - 1.0;
-    vec3.transformMat4(out, out, pickingData.invTransform);
-    pickingData.pickIDs.setMouseState(mouseState, data[4 * (field_width * field_height + rfindex)]);
-    mouseState.setActive(true);
-=======
     clearOutOfBoundsPickData(
         data, 0, 4, glWindowX, glWindowY, pickingData.viewportWidth, pickingData.viewportHeight);
     const numOffsets = pickOffsetSequence.length;
@@ -492,7 +445,6 @@
       return;
     }
     mouseState.setActive(false);
->>>>>>> 4ac770f2
   }
 
   translateDataPointByViewportPixels(out: vec3, orig: vec3, deltaX: number, deltaY: number): vec3 {
@@ -777,85 +729,4 @@
   zoomByMouse(factor: number) {
     this.navigationState.zoomBy(factor);
   }
-}
-
-/*  Generate a clockwise spiral around a 2D rectangular grid.
-    Outputs Vec3s, but only x and y are used. Used for spiraling
-    out of the center of the cursor to look for objects within the
-    receptive field.
-
-      3x3 pattern    3x3 unraveled array
-      | 8, 7, 6 |    | 0, 1, 2 |
-      | 1, 0, 5 |    | 3, 4, 5 |
-      | 2, 3, 4 |    | 6, 7, 8 |
-
-    Renders as [4,3,6,7,8,5,2,1,0] to show how to access the
-    right hand side array in a spiral pattern.
-
-    width: width of array in pixels
-    height: height of array in pixels
-
-    Note: width and height must be odd numbers
-
-    We also apply a circularizing operator to filter out elements of
-    the spiral that are outside a given radius from the center,
-    otherwise the cursor will be more sensitive along diagonals.
-*/
-function spiralSequence(width: number, height: number): Uint32Array {
-  const pixels = width * height;
-  let sequence = new Uint32Array(pixels);
-
-  if (width === 0 || height === 0) {
-    return sequence;
-  } else if (width === 1) {
-    for (let i = 0; i < height; i++) {
-      sequence[i] = i * width;
-    }
-    return sequence;
-  } else if (height === 1) {
-    for (let i = 0; i < width; i++) {
-      sequence[i] = i;
-    }
-    return sequence;
-  }
-
-  function clockwise_spiral(sequence: Uint32Array) {
-    let bounds = [width, height - 1];
-    let direction = [1, 0];
-    let pt = [0, 0];
-    let bound_idx = 0;
-    let steps = 1;
-
-    for (let covered = 0; covered < pixels; covered++) {
-      sequence[covered] = pt[0] + width * pt[1];
-
-      pt[0] += direction[0];
-      pt[1] += direction[1];
-      steps += 1;
-
-      if (steps === bounds[bound_idx]) {
-        steps = 0;
-        bounds[bound_idx] -= 1;
-        bound_idx = (bound_idx + 1) % 2;
-        direction = [-direction[1], direction[0]];
-      }
-    }
-
-    return sequence;
-  }
-
-  sequence = clockwise_spiral(sequence).reverse();
-
-  // Circularize
-  let r2 = Math.max(width, height) / 2;
-  r2 *= r2;
-
-  return sequence.filter((idx) => {
-    let x = (idx % width) - (width >> 1);
-    let y = Math.floor(idx / height) - (height >> 1);
-
-    let dist2 = x * x + y * y;
-
-    return dist2 <= r2;
-  });
 }