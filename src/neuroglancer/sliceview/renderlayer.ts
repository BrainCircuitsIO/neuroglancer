/**
 * @license
 * Copyright 2016 Google Inc.
 * Licensed under the Apache License, Version 2.0 (the "License");
 * you may not use this file except in compliance with the License.
 * You may obtain a copy of the License at
 *
 *      http://www.apache.org/licenses/LICENSE-2.0
 *
 * Unless required by applicable law or agreed to in writing, software
 * distributed under the License is distributed on an "AS IS" BASIS,
 * WITHOUT WARRANTIES OR CONDITIONS OF ANY KIND, either express or implied.
 * See the License for the specific language governing permissions and
 * limitations under the License.
 */

import {ChunkManager} from 'neuroglancer/chunk_manager/frontend';
import {CoordinateTransform} from 'neuroglancer/coordinate_transform';
import {RenderLayer as GenericRenderLayer} from 'neuroglancer/layer';
import {getTransformedSources, SLICEVIEW_RENDERLAYER_RPC_ID, SLICEVIEW_RENDERLAYER_UPDATE_TRANSFORM_RPC_ID} from 'neuroglancer/sliceview/base';
import {ChunkLayout} from 'neuroglancer/sliceview/chunk_layout';
import {SliceView, SliceViewChunkSource} from 'neuroglancer/sliceview/frontend';
import {vec3} from 'neuroglancer/util/geom';
import {RpcId} from 'neuroglancer/worker_rpc';
import {SharedObject} from 'neuroglancer/worker_rpc';

export interface RenderLayerOptions {
  transform: CoordinateTransform;
<<<<<<< HEAD
  shaderError: WatchableShaderError;
  rpcType: string;
  rpcTransfer: { [index:string]: number|string|null };
=======
>>>>>>> 1db12f1a
}

export abstract class RenderLayer extends GenericRenderLayer {
  rpcId: RpcId|null = null;
<<<<<<< HEAD
  rpcType: string = SLICEVIEW_RENDERLAYER_RPC_ID;
  rpcTransfer: { [index:string]: number|string|null } = {};
  shaderError: WatchableShaderError;
=======
>>>>>>> 1db12f1a
  transform: CoordinateTransform;
  transformedSources: {source: SliceViewChunkSource, chunkLayout: ChunkLayout}[][];
  transformedSourcesGeneration = -1;

  constructor(
      public chunkManager: ChunkManager, public sources: SliceViewChunkSource[][],
      options: Partial<RenderLayerOptions> = {}) {
    super();

<<<<<<< HEAD
    const {
      rpcType = SLICEVIEW_RENDERLAYER_RPC_ID,
      rpcTransfer = {},
      transform = new CoordinateTransform(),
      shaderError = makeWatchableShaderError()
    } = options;
=======
    const {transform = new CoordinateTransform()} = options;
>>>>>>> 1db12f1a

    this.rpcType = rpcType;
    this.rpcTransfer = rpcTransfer;
    this.transform = transform;
    const transformedSources = getTransformedSources(this);

    {
      const {source, chunkLayout} = transformedSources[0][0];
      const {spec} = source;
      const voxelSize = this.voxelSize =
          chunkLayout.localSpatialVectorToGlobal(vec3.create(), spec.voxelSize);
      for (let i = 0; i < 3; ++i) {
        voxelSize[i] = Math.abs(voxelSize[i]);
      }
    }

    const sharedObject = this.registerDisposer(new SharedObject());
    const rpc = this.chunkManager.rpc!;
    sharedObject.RPC_TYPE_ID = this.rpcType;
    const sourceIds = sources.map(alternatives => alternatives.map(source => source.rpcId!));
    sharedObject.initializeCounterpart(
        rpc, {'sources': sourceIds, 'transform': transform.transform, ...rpcTransfer});
    this.rpcId = sharedObject.rpcId;

    this.registerDisposer(transform.changed.add(() => {
      rpc.invoke(
          SLICEVIEW_RENDERLAYER_UPDATE_TRANSFORM_RPC_ID,
          {id: this.rpcId, value: transform.transform});
    }));

    this.setReady(true);
  }

  get gl() {
    return this.chunkManager.chunkQueueManager.gl;
  }

  setGLBlendMode(gl: WebGLRenderingContext, renderLayerNum: number): void {
    // Default blend mode for non-blend-mode-aware layers
    if (renderLayerNum > 0) {
      gl.enable(gl.BLEND);
      gl.blendFunc(gl.SRC_ALPHA, gl.ONE_MINUS_SRC_ALPHA);
    }
  }
  abstract draw(sliceView: SliceView): void;
}<|MERGE_RESOLUTION|>--- conflicted
+++ resolved
@@ -21,27 +21,22 @@
 import {ChunkLayout} from 'neuroglancer/sliceview/chunk_layout';
 import {SliceView, SliceViewChunkSource} from 'neuroglancer/sliceview/frontend';
 import {vec3} from 'neuroglancer/util/geom';
+import {WatchableShaderError} from 'neuroglancer/webgl/dynamic_shader';
 import {RpcId} from 'neuroglancer/worker_rpc';
 import {SharedObject} from 'neuroglancer/worker_rpc';
 
 export interface RenderLayerOptions {
   transform: CoordinateTransform;
-<<<<<<< HEAD
   shaderError: WatchableShaderError;
   rpcType: string;
   rpcTransfer: { [index:string]: number|string|null };
-=======
->>>>>>> 1db12f1a
 }
 
 export abstract class RenderLayer extends GenericRenderLayer {
   rpcId: RpcId|null = null;
-<<<<<<< HEAD
   rpcType: string = SLICEVIEW_RENDERLAYER_RPC_ID;
   rpcTransfer: { [index:string]: number|string|null } = {};
   shaderError: WatchableShaderError;
-=======
->>>>>>> 1db12f1a
   transform: CoordinateTransform;
   transformedSources: {source: SliceViewChunkSource, chunkLayout: ChunkLayout}[][];
   transformedSourcesGeneration = -1;
@@ -51,16 +46,11 @@
       options: Partial<RenderLayerOptions> = {}) {
     super();
 
-<<<<<<< HEAD
     const {
       rpcType = SLICEVIEW_RENDERLAYER_RPC_ID,
       rpcTransfer = {},
       transform = new CoordinateTransform(),
-      shaderError = makeWatchableShaderError()
     } = options;
-=======
-    const {transform = new CoordinateTransform()} = options;
->>>>>>> 1db12f1a
 
     this.rpcType = rpcType;
     this.rpcTransfer = rpcTransfer;
