--- conflicted
+++ resolved
@@ -152,19 +152,6 @@
     this.viewChanged.dispatch();
   });
 
-<<<<<<< HEAD
-  private bindVisibleRenderLayer(renderLayer: RenderLayer) {
-    renderLayer.redrawNeeded.add(this.viewChanged.dispatch);
-    renderLayer.transform.changed.add(this.invalidateVisibleSources);
-    renderLayer.mipLevelConstraints.changed.add(this.invalidateVisibleSources);
-  }
-
-  private unbindVisibleRenderLayer(renderLayer: RenderLayer) {
-    renderLayer.redrawNeeded.remove(this.viewChanged.dispatch);
-    renderLayer.transform.changed.remove(this.invalidateVisibleSources);
-    renderLayer.mipLevelConstraints.changed.remove(this.invalidateVisibleSources);
-  }
-=======
   private bindVisibleRenderLayer(renderLayer: RenderLayer, disposers: Disposer[]) {
     disposers.push(renderLayer.redrawNeeded.add(this.viewChanged.dispatch));
     disposers.push(renderLayer.transform.changed.add(this.invalidateVisibleSources));
@@ -176,7 +163,6 @@
   }
 
   private visibleLayerDisposers = new Map<RenderLayer, Disposer[]>();
->>>>>>> 801cdd0e
 
   private updateVisibleLayersNow() {
     if (this.wasDisposed) {
