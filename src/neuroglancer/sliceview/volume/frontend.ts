/**
 * @license
 * Copyright 2016 Google Inc.
 * Licensed under the Apache License, Version 2.0 (the "License");
 * you may not use this file except in compliance with the License.
 * You may obtain a copy of the License at
 *
 *      http://www.apache.org/licenses/LICENSE-2.0
 *
 * Unless required by applicable law or agreed to in writing, software
 * distributed under the License is distributed on an "AS IS" BASIS,
 * WITHOUT WARRANTIES OR CONDITIONS OF ANY KIND, either express or implied.
 * See the License for the specific language governing permissions and
 * limitations under the License.
 */

import {AnnotationSource} from 'neuroglancer/annotation';
import {ChunkManager} from 'neuroglancer/chunk_manager/frontend';
import {MeshSource, MultiscaleMeshSource} from 'neuroglancer/mesh/frontend';
import {SkeletonSource} from 'neuroglancer/skeleton/frontend';
import {DataType} from 'neuroglancer/sliceview/base';
import {ChunkedGraphSourceOptions} from 'neuroglancer/sliceview/chunked_graph/base';
import {ChunkedGraphChunkSource} from 'neuroglancer/sliceview/chunked_graph/frontend';
import {MultiscaleSliceViewChunkSource, SliceViewChunk, SliceViewChunkSource} from 'neuroglancer/sliceview/frontend';
import {VolumeChunkSource as VolumeChunkSourceInterface, VolumeChunkSpecification, VolumeSourceOptions, VolumeType} from 'neuroglancer/sliceview/volume/base';
import {Uint64Set} from 'neuroglancer/uint64_set';
import {Disposable} from 'neuroglancer/util/disposable';
import {vec3, vec3Key} from 'neuroglancer/util/geom';
import {Uint64} from 'neuroglancer/util/uint64';
import {GL} from 'neuroglancer/webgl/context';
import {ShaderBuilder, ShaderProgram} from 'neuroglancer/webgl/shader';

export type VolumeChunkKey = string;

const tempChunkGridPosition = vec3.create();
const tempLocalPosition = vec3.create();


export interface ChunkFormat {
  shaderKey: string;

  /**
   * Called on the ChunkFormat of the first source of a RenderLayer.
   *
   * This should define a fragment shader function:
   *
   *   value_type getDataValue(int channelIndex);
   *
   * where value_type is the shader data type corresponding to the chunk data type.  This function
   * should retrieve the value for channel `channelIndex` at position `getPositionWithinChunk()`
   * within the chunk.
   */
  defineShader: (builder: ShaderBuilder) => void;

  /**
   * Called once per RenderLayer when starting to draw chunks, on the ChunkFormat of the first
   * source.  This is not called before each source is drawn.
   */
  beginDrawing: (gl: GL, shader: ShaderProgram) => void;

  /**
   * Called once after all chunks have been drawn, on the ChunkFormat of the first source.
   */
  endDrawing: (gl: GL, shader: ShaderProgram) => void;

  /**
   * Called just before drawing each chunk, on the ChunkFormat .
   */
  bindChunk: (gl: GL, shader: ShaderProgram, chunk: SliceViewChunk) => void;

  /**
   * Called just before drawing chunks for the source.
   */
  beginSource: (gl: GL, shader: ShaderProgram) => void;
}

export interface ChunkFormatHandler extends Disposable {
  chunkFormat: ChunkFormat;
  getChunk(source: SliceViewChunkSource, x: any): SliceViewChunk;
}

export type ChunkFormatHandlerFactory = (gl: GL, spec: VolumeChunkSpecification) =>
    ChunkFormatHandler|null;

var chunkFormatHandlers = new Array<ChunkFormatHandlerFactory>();

export function registerChunkFormatHandler(factory: ChunkFormatHandlerFactory) {
  chunkFormatHandlers.push(factory);
}

export function getChunkFormatHandler(gl: GL, spec: VolumeChunkSpecification) {
  for (let handler of chunkFormatHandlers) {
    let result = handler(gl, spec);
    if (result != null) {
      return result;
    }
  }
  throw new Error('No chunk format handler found.');
}


export class VolumeChunkSource extends SliceViewChunkSource implements VolumeChunkSourceInterface {
  chunkFormatHandler: ChunkFormatHandler;

  chunks: Map<string, VolumeChunk>;

  spec: VolumeChunkSpecification;

  constructor(chunkManager: ChunkManager, options: {spec: VolumeChunkSpecification}) {
    super(chunkManager, options);
    this.chunkFormatHandler =
        this.registerDisposer(getChunkFormatHandler(chunkManager.chunkQueueManager.gl, this.spec));
  }

  get chunkFormat() {
    return this.chunkFormatHandler.chunkFormat;
  }

  getValueAt(position: vec3, chunkLayout = this.spec.chunkLayout) {
    const chunkGridPosition = tempChunkGridPosition;
    const localPosition = tempLocalPosition;
    let spec = this.spec;
    let chunkSize = chunkLayout.size;
    chunkLayout.globalToLocalSpatial(localPosition, position);
    for (let i = 0; i < 3; ++i) {
      const chunkSizeValue = chunkSize[i];
      const localPositionValue = localPosition[i];
      chunkGridPosition[i] = Math.floor(localPositionValue / chunkSizeValue);
    }
    let key = vec3Key(chunkGridPosition);
    let chunk = <VolumeChunk>this.chunks.get(key);
    if (!chunk) {
      return null;
    }
    // Reuse temporary variable.
    const dataPosition = chunkGridPosition;
    const voxelSize = spec.voxelSize;
    for (let i = 0; i < 3; ++i) {
      dataPosition[i] =
          Math.floor((localPosition[i] - chunkGridPosition[i] * chunkSize[i]) / voxelSize[i]);
    }
    let chunkDataSize = chunk.chunkDataSize;
    for (let i = 0; i < 3; ++i) {
      if (dataPosition[i] >= chunkDataSize[i]) {
        return undefined;
      }
    }
    let {numChannels} = spec;
    if (numChannels === 1) {
      return chunk.getChannelValueAt(dataPosition, 0);
    } else {
      let result = new Array<number|Uint64>(numChannels);
      for (let i = 0; i < numChannels; ++i) {
        result[i] = chunk.getChannelValueAt(dataPosition, i);
      }
      return result;
    }
  }

  getChunk(x: any): VolumeChunk {
    return <VolumeChunk>this.chunkFormatHandler.getChunk(this, x);
  }
}

export abstract class VolumeChunk extends SliceViewChunk {
  source: VolumeChunkSource;
  chunkDataSize: vec3;

  get chunkFormat() {
    return this.source.chunkFormat;
  }

  constructor(source: VolumeChunkSource, x: any) {
    super(source, x);
    this.chunkDataSize = x['chunkDataSize'] || source.spec.chunkDataSize;
  }
  abstract getChannelValueAt(dataPosition: vec3, channel: number): any;
}

export type OptionalMeshSource = MeshSource|SkeletonSource|MultiscaleMeshSource|null;


export interface MultiscaleVolumeChunkSource extends MultiscaleSliceViewChunkSource {
  /**
   * @return Chunk sources for each scale, ordered by increasing minVoxelSize.  For each scale,
   * there may be alternative sources with different chunk layouts.
   */
  getSources: (options: VolumeSourceOptions) => VolumeChunkSource[][];

  numChannels: number;
  dataType: DataType;
  volumeType: VolumeType;

  /**
   * Returns the associated mesh source, if there is one.
   *
   * This only makes sense if volumeType === VolumeType.SEGMENTATION.
   */
<<<<<<< HEAD
  getMeshSource: () => Promise<MeshSource|null> | MeshSource | null;

  /**
   * Returns the associated skeleton source, if there is one.
   *
   * This only makes sense if volumeType === VolumeType.SEGMENTATION.
   */
  getSkeletonSource?: () => Promise<SkeletonSource|null> | SkeletonSource | null;

  /**
   * Returns the associated chunked graph url, if there is one.
   *
   * This only makes sense if volumeType === VolumeType.SEGMENTATION.
   */

  getChunkedGraphUrl?: () => string | null;
  getChunkedGraphSources?: (options: ChunkedGraphSourceOptions, rootSegments: Uint64Set) => ChunkedGraphChunkSource[][] | null;
=======
  getMeshSource: () => Promise<OptionalMeshSource>| OptionalMeshSource;
>>>>>>> 801cdd0e

  getStaticAnnotations?: () => AnnotationSource;
}<|MERGE_RESOLUTION|>--- conflicted
+++ resolved
@@ -196,8 +196,7 @@
    *
    * This only makes sense if volumeType === VolumeType.SEGMENTATION.
    */
-<<<<<<< HEAD
-  getMeshSource: () => Promise<MeshSource|null> | MeshSource | null;
+  getMeshSource: () => Promise<MeshSource|MultiscaleMeshSource|null> | MeshSource | MultiscaleMeshSource | null;
 
   /**
    * Returns the associated skeleton source, if there is one.
@@ -214,9 +213,6 @@
 
   getChunkedGraphUrl?: () => string | null;
   getChunkedGraphSources?: (options: ChunkedGraphSourceOptions, rootSegments: Uint64Set) => ChunkedGraphChunkSource[][] | null;
-=======
-  getMeshSource: () => Promise<OptionalMeshSource>| OptionalMeshSource;
->>>>>>> 801cdd0e
 
   getStaticAnnotations?: () => AnnotationSource;
 }