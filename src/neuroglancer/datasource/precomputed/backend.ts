--- conflicted
+++ resolved
@@ -293,31 +293,25 @@
   }
 
   downloadFragment(chunk: FragmentChunk, cancellationToken: CancellationToken) {
-<<<<<<< HEAD
-    let {parameters} = this;
-    let requestPath = `${parameters.path}/${chunk.fragmentId}`;
-    const fragmentDownloadPromise = sendHttpRequest(openShardedHttpRequest(parameters.baseUrls, requestPath), 'arraybuffer', cancellationToken);
+    const {parameters} = this;
+    const fragmentDownloadPromise = cancellableFetchOk(
+        `${parameters.url}/${chunk.fragmentId}`, {}, responseArrayBuffer, cancellationToken);
     const dracoModulePromise = DracoLoader.default;
     const readyToDecode = Promise.all([fragmentDownloadPromise, dracoModulePromise]);
-    return readyToDecode
-      .then(response => {
-        try {
-          decodeDracoFragmentChunk(chunk, response[0], response[1].decoderModule);
-        } catch (err) {
-          if (err instanceof TypeError) {
-            // not a draco mesh
-            decodeFragmentChunk(chunk, response[0]);
+    return readyToDecode.then(
+        response => {
+          try {
+            decodeDracoFragmentChunk(chunk, response[0], response[1].decoderModule);
+          } catch (err) {
+            if (err instanceof TypeError) {
+              // not a draco mesh
+              decodeFragmentChunk(chunk, response[0]);
+            }
           }
-        }
-      }, error => {
-        Promise.reject(error);
-      });
-=======
-    const {parameters} = this;
-    return cancellableFetchOk(
-               `${parameters.url}/${chunk.fragmentId}`, {}, responseArrayBuffer, cancellationToken)
-        .then(response => decodeFragmentChunk(chunk, response));
->>>>>>> 6160837a
+        },
+        error => {
+          Promise.reject(error);
+        });
   }
 }
 
