/**
 * @license
 * Copyright 2018 The Neuroglancer Authors
 * Licensed under the Apache License, Version 2.0 (the "License");
 * you may not use this file except in compliance with the License.
 * You may obtain a copy of the License at
 *
 *      http://www.apache.org/licenses/LICENSE-2.0
 *
 * Unless required by applicable law or agreed to in writing, software
 * distributed under the License is distributed on an "AS IS" BASIS,
 * WITHOUT WARRANTIES OR CONDITIONS OF ANY KIND, either express or implied.
 * See the License for the specific language governing permissions and
 * limitations under the License.
 */

import {AnnotationSource, makeDataBoundsBoundingBox} from 'neuroglancer/annotation';
import {ChunkManager, WithParameters} from 'neuroglancer/chunk_manager/frontend';
import {DataSource} from 'neuroglancer/datasource';
import {DataEncoding, MeshSourceParameters, MultiscaleMeshMetadata, MultiscaleMeshSourceParameters, ShardingHashFunction, ShardingParameters, SkeletonMetadata, SkeletonSourceParameters, VolumeChunkEncoding, VolumeChunkSourceParameters} from 'neuroglancer/datasource/precomputed/base';
import {VertexPositionFormat} from 'neuroglancer/mesh/base';
import {MeshSource, MultiscaleMeshSource} from 'neuroglancer/mesh/frontend';
import {VertexAttributeInfo} from 'neuroglancer/skeleton/base';
import {SkeletonSource} from 'neuroglancer/skeleton/frontend';
import {DataType, VolumeChunkSpecification, VolumeSourceOptions, VolumeType} from 'neuroglancer/sliceview/volume/base';
import {MultiscaleVolumeChunkSource as GenericMultiscaleVolumeChunkSource, VolumeChunkSource} from 'neuroglancer/sliceview/volume/frontend';
import {mat4, vec3} from 'neuroglancer/util/geom';
import {fetchOk, parseSpecialUrl} from 'neuroglancer/util/http_request';
import {parseArray, parseFixedLengthArray, parseIntVec, verifyEnumString, verifyFiniteFloat, verifyFinitePositiveFloat, verifyInt, verifyObject, verifyObjectProperty, verifyOptionalString, verifyPositiveInt, verifyString} from 'neuroglancer/util/json';

class PrecomputedVolumeChunkSource extends
(WithParameters(VolumeChunkSource, VolumeChunkSourceParameters)) {}

class PrecomputedMeshSource extends
(WithParameters(MeshSource, MeshSourceParameters)) {}

class PrecomputedMultiscaleMeshSource extends
(WithParameters(MultiscaleMeshSource, MultiscaleMeshSourceParameters)) {}

export class PrecomputedSkeletonSource extends
(WithParameters(SkeletonSource, SkeletonSourceParameters)) {
  get skeletonVertexCoordinatesInVoxels() {
    return false;
  }
  get vertexAttributes() {
    return this.parameters.metadata.vertexAttributes;
  }
}

function resolvePath(a: string, b: string) {
  const outputParts = a.split('/');
  for (const part of b.split('/')) {
    if (part === '..') {
      if (outputParts.length !== 0) {
        outputParts.length = outputParts.length - 1;
        continue;
      }
    }
    outputParts.push(part);
  }
  return outputParts.join('/');
}

class ScaleInfo {
  key: string;
  encoding: VolumeChunkEncoding;
  resolution: vec3;
  voxelOffset: vec3;
  size: vec3;
  chunkSizes: vec3[];
  compressedSegmentationBlockSize: vec3|undefined;
  sharding: ShardingParameters|undefined;
  constructor(obj: any) {
    verifyObject(obj);
    this.resolution = verifyObjectProperty(
        obj, 'resolution', x => parseFixedLengthArray(vec3.create(), x, verifyFinitePositiveFloat));
    this.voxelOffset = verifyObjectProperty(
        obj, 'voxel_offset', x => x === undefined ? vec3.create() : parseIntVec(vec3.create(), x));
    this.size = verifyObjectProperty(
        obj, 'size', x => parseFixedLengthArray(vec3.create(), x, verifyPositiveInt));
    this.chunkSizes = verifyObjectProperty(
        obj, 'chunk_sizes',
        x => parseArray(x, y => parseFixedLengthArray(vec3.create(), y, verifyPositiveInt)));
    if (this.chunkSizes.length === 0) {
      throw new Error('No chunk sizes specified.');
    }
    this.sharding = verifyObjectProperty(obj, 'sharding', parseShardingParameters);
    if (this.sharding !== undefined && this.chunkSizes.length !== 1) {
      throw new Error('Sharding requires a single chunk size per scale');
    }
    let encoding = this.encoding =
        verifyObjectProperty(obj, 'encoding', x => verifyEnumString(x, VolumeChunkEncoding));
    if (encoding === VolumeChunkEncoding.COMPRESSED_SEGMENTATION) {
      this.compressedSegmentationBlockSize = verifyObjectProperty(
          obj, 'compressed_segmentation_block_size',
          x => parseFixedLengthArray(vec3.create(), x, verifyPositiveInt));
    }
    this.key = verifyObjectProperty(obj, 'key', verifyString);
  }
}

export class MultiscaleVolumeChunkSource implements GenericMultiscaleVolumeChunkSource {
  dataType: DataType;
  numChannels: number;
  volumeType: VolumeType;
  mesh: string|undefined;
  skeletons: string|undefined;
  scales: ScaleInfo[];

  getMeshSource() {
    const {mesh} = this;
    if (mesh !== undefined) {
      return getMeshSource(this.chunkManager, resolvePath(this.url, mesh));
    }
    return null;
  }

  getSkeletonSource() {
    const {skeletons} = this;
    if (skeletons !== undefined) {
      return getSkeletonSource(this.chunkManager, resolvePath(this.url, skeletons));
    }
    return null;
  }

  constructor(public chunkManager: ChunkManager, public url: string, obj: any) {
    verifyObject(obj);
    const t = verifyObjectProperty(obj, '@type', verifyOptionalString);
    if (t !== undefined && t !== 'neuroglancer_multiscale_volume') {
      throw new Error(`Invalid type: ${JSON.stringify(t)}`);
    }
    this.dataType = verifyObjectProperty(obj, 'data_type', x => verifyEnumString(x, DataType));
    this.numChannels = verifyObjectProperty(obj, 'num_channels', verifyPositiveInt);
    this.volumeType = verifyObjectProperty(obj, 'type', x => verifyEnumString(x, VolumeType));
    this.mesh = verifyObjectProperty(obj, 'mesh', verifyOptionalString);
    this.skeletons = verifyObjectProperty(obj, 'skeletons', verifyOptionalString);
    this.scales = verifyObjectProperty(obj, 'scales', x => parseArray(x, y => new ScaleInfo(y)));
  }

  getSources(volumeSourceOptions: VolumeSourceOptions) {
    return this.scales.map(scaleInfo => {
      return VolumeChunkSpecification
          .getDefaults({
            voxelSize: scaleInfo.resolution,
            dataType: this.dataType,
            numChannels: this.numChannels,
            transform: mat4.fromTranslation(
                mat4.create(),
                vec3.multiply(vec3.create(), scaleInfo.resolution, scaleInfo.voxelOffset)),
            upperVoxelBound: scaleInfo.size,
            volumeType: this.volumeType,
            chunkDataSizes: scaleInfo.chunkSizes,
            baseVoxelOffset: scaleInfo.voxelOffset,
            compressedSegmentationBlockSize: scaleInfo.compressedSegmentationBlockSize,
            volumeSourceOptions,
          })
          .map(spec => this.chunkManager.getChunkSource(PrecomputedVolumeChunkSource, {
            spec,
            parameters: {
              url: resolvePath(this.url, scaleInfo.key),
              encoding: scaleInfo.encoding,
              sharding: scaleInfo.sharding,
            }
          }));
    });
  }

  getStaticAnnotations() {
    const baseScale = this.scales[0];
    const annotationSet =
        new AnnotationSource(mat4.fromScaling(mat4.create(), baseScale.resolution));
    annotationSet.readonly = true;
    annotationSet.add(makeDataBoundsBoundingBox(
        baseScale.voxelOffset, vec3.add(vec3.create(), baseScale.voxelOffset, baseScale.size)));
    return annotationSet;
  }
}

export function getShardedMeshSource(chunkManager: ChunkManager, parameters: MeshSourceParameters) {
  return chunkManager.getChunkSource(PrecomputedMeshSource, {parameters});
}

function parseTransform(data: any): mat4 {
  return verifyObjectProperty(data, 'transform', value => {
    const transform = mat4.create();
    if (value !== undefined) {
      parseFixedLengthArray(transform.subarray(0, 12), value, verifyFiniteFloat);
    }
    mat4.transpose(transform, transform);
    return transform;
  });
}

function parseMeshMetadata(data: any): MultiscaleMeshMetadata {
  verifyObject(data);
  const t = verifyObjectProperty(data, '@type', verifyString);
  if (t !== 'neuroglancer_multilod_draco') {
    throw new Error(`Unsupported mesh type: ${JSON.stringify(t)}`);
  }
  const lodScaleMultiplier =
      verifyObjectProperty(data, 'lod_scale_multiplier', verifyFinitePositiveFloat);
  const vertexQuantizationBits =
      verifyObjectProperty(data, 'vertex_quantization_bits', verifyPositiveInt);
  const transform = parseTransform(data);
  const sharding = verifyObjectProperty(data, 'sharding', parseShardingParameters);
  return {lodScaleMultiplier, transform, sharding, vertexQuantizationBits};
}

function getMeshMetadata(
    chunkManager: ChunkManager, url: string): Promise<MultiscaleMeshMetadata|undefined> {
  return chunkManager.memoize.getUncounted(
      {'type': 'precomputed:MeshSource', url},
      () => fetchOk(`${url}/info`)
                .then(
                    response => {
                      return response.json().then(value => parseMeshMetadata(value));
                    },
                    // If we fail to fetch the info file, assume it is the legacy
                    // single-resolution mesh format.
                    () => undefined));
}

function parseShardingEncoding(y: any): DataEncoding {
  if (y === undefined) return DataEncoding.RAW;
  return verifyEnumString(y, DataEncoding);
}

function parseShardingParameters(shardingData: any): ShardingParameters|undefined {
  if (shardingData === undefined) return undefined;
  verifyObject(shardingData);
  const t = verifyObjectProperty(shardingData, '@type', verifyString);
  if (t !== 'neuroglancer_uint64_sharded_v1') {
    throw new Error(`Unsupported sharding format: ${JSON.stringify(t)}`);
  }
  const hash =
      verifyObjectProperty(shardingData, 'hash', y => verifyEnumString(y, ShardingHashFunction));
  const preshiftBits = verifyObjectProperty(shardingData, 'preshift_bits', verifyInt);
  const shardBits = verifyObjectProperty(shardingData, 'shard_bits', verifyInt);
  const minishardBits = verifyObjectProperty(shardingData, 'minishard_bits', verifyInt);
  const minishardIndexEncoding =
      verifyObjectProperty(shardingData, 'minishard_index_encoding', parseShardingEncoding);
  const dataEncoding = verifyObjectProperty(shardingData, 'data_encoding', parseShardingEncoding);
  return {hash, preshiftBits, shardBits, minishardBits, minishardIndexEncoding, dataEncoding};
}

function parseSkeletonMetadata(data: any): SkeletonMetadata {
  verifyObject(data);
  const t = verifyObjectProperty(data, '@type', verifyString);
  if (t !== 'neuroglancer_skeletons') {
    throw new Error(`Unsupported skeleton type: ${JSON.stringify(t)}`);
  }
  const transform = parseTransform(data);
  const vertexAttributes = new Map<string, VertexAttributeInfo>();
  verifyObjectProperty(data, 'vertex_attributes', attributes => {
    if (attributes === undefined) return;
    parseArray(attributes, attributeData => {
      verifyObject(attributeData);
      const id = verifyObjectProperty(attributeData, 'id', verifyString);
      if (id === '') throw new Error('vertex attribute id must not be empty');
      if (vertexAttributes.has(id)) {
        throw new Error(`duplicate vertex attribute id ${JSON.stringify(id)}`);
      }
      const dataType =
          verifyObjectProperty(attributeData, 'data_type', y => verifyEnumString(y, DataType));
      const numComponents =
          verifyObjectProperty(attributeData, 'num_components', verifyPositiveInt);
      vertexAttributes.set(id, {dataType, numComponents});
    });
  });
  const sharding = verifyObjectProperty(data, 'sharding', parseShardingParameters);
  return {transform, vertexAttributes, sharding};
}

function getSkeletonMetadata(
    chunkManager: ChunkManager, url: string): Promise<SkeletonMetadata> {
  return chunkManager.memoize.getUncounted(
<<<<<<< HEAD
      {'type': 'precomputed:SkeletonSource', baseUrls, path}, async () => {
        const response = await fetch(baseUrls[0] + path + '/info');
        if (!response.ok) {
          return parseSkeletonMetadata({
            '@type': 'neuroglancer_skeletons'
          });
          throw new HttpError('GET', response.url, response.status, response.statusText, response.text);
        }
=======
      {'type': 'precomputed:SkeletonSource', url}, async () => {
        const response = await fetchOk(`${url}/info`);
>>>>>>> 6160837a
        const value = await response.json();
        return parseSkeletonMetadata(value);
      });
}

async function getMeshSource(chunkManager: ChunkManager, url: string) {
  const metadata = await getMeshMetadata(chunkManager, url);
  if (metadata === undefined) {
    return getShardedMeshSource(chunkManager, {url, lod: 0});
  }
  let vertexPositionFormat: VertexPositionFormat;
  const {vertexQuantizationBits} = metadata;
  if (vertexQuantizationBits === 10) {
    vertexPositionFormat = VertexPositionFormat.uint10;
  } else if (vertexQuantizationBits === 16) {
    vertexPositionFormat = VertexPositionFormat.uint16;
  } else {
    throw new Error(`Invalid vertex quantization bits: ${vertexQuantizationBits}`);
  }
  return chunkManager.getChunkSource(PrecomputedMultiscaleMeshSource, {
    parameters: {url, metadata},
    format: {
      fragmentRelativeVertices: true,
      vertexPositionFormat,
      transform: metadata.transform,
    }
  });
}

export async function getSkeletonSource(chunkManager: ChunkManager, url: string) {
  const metadata = await getSkeletonMetadata(chunkManager, url);
  return chunkManager.getChunkSource(PrecomputedSkeletonSource, {
    parameters: {
      url,
      metadata,
    },
    transform: metadata.transform,
  });
}

export function getVolume(chunkManager: ChunkManager, url: string) {
  url = parseSpecialUrl(url);
  return chunkManager.memoize.getUncounted(
      {'type': 'precomputed:MultiscaleVolumeChunkSource', url},
      () => fetchOk(`${url}/info`)
                .then(response => response.json())
                .then(response => new MultiscaleVolumeChunkSource(chunkManager, url, response)));
}

export class PrecomputedDataSource extends DataSource {
  get description() {
    return 'Precomputed file-backed data source';
  }
  getVolume(chunkManager: ChunkManager, url: string) {
    return getVolume(chunkManager, url);
  }
  getMeshSource(chunkManager: ChunkManager, url: string) {
    return getMeshSource(chunkManager, parseSpecialUrl(url));
  }
  getSkeletonSource(chunkManager: ChunkManager, url: string) {
    return getSkeletonSource(chunkManager, parseSpecialUrl(url));
  }
}<|MERGE_RESOLUTION|>--- conflicted
+++ resolved
@@ -271,22 +271,14 @@
   return {transform, vertexAttributes, sharding};
 }
 
-function getSkeletonMetadata(
-    chunkManager: ChunkManager, url: string): Promise<SkeletonMetadata> {
+function getSkeletonMetadata(chunkManager: ChunkManager, url: string): Promise<SkeletonMetadata> {
   return chunkManager.memoize.getUncounted(
-<<<<<<< HEAD
-      {'type': 'precomputed:SkeletonSource', baseUrls, path}, async () => {
-        const response = await fetch(baseUrls[0] + path + '/info');
+      {'type': 'precomputed:SkeletonSource', url}, async () => {
+        const response = await fetch(`${url}/info`);
+        // Remove this once our precomputed datasets have a proper skeleton info file
         if (!response.ok) {
-          return parseSkeletonMetadata({
-            '@type': 'neuroglancer_skeletons'
-          });
-          throw new HttpError('GET', response.url, response.status, response.statusText, response.text);
+          return parseSkeletonMetadata({'@type': 'neuroglancer_skeletons'});
         }
-=======
-      {'type': 'precomputed:SkeletonSource', url}, async () => {
-        const response = await fetchOk(`${url}/info`);
->>>>>>> 6160837a
         const value = await response.json();
         return parseSkeletonMetadata(value);
       });
