/**
 * @license
 * Copyright 2016 Google Inc.
 * Licensed under the Apache License, Version 2.0 (the "License");
 * you may not use this file except in compliance with the License.
 * You may obtain a copy of the License at
 *
 *      http://www.apache.org/licenses/LICENSE-2.0
 *
 * Unless required by applicable law or agreed to in writing, software
 * distributed under the License is distributed on an "AS IS" BASIS,
 * WITHOUT WARRANTIES OR CONDITIONS OF ANY KIND, either express or implied.
 * See the License for the specific language governing permissions and
 * limitations under the License.
 */

import {RefCounted} from 'neuroglancer/util/disposable';
import {identityMat4} from 'neuroglancer/util/geom';
import {getObjectId} from 'neuroglancer/util/object_id';
import {GL} from 'neuroglancer/webgl/context';
import {ShaderModule, ShaderProgram} from 'neuroglancer/webgl/shader';
import {getSquareCornersBuffer} from 'neuroglancer/webgl/square_corners_buffer';
import {resizeTexture} from 'neuroglancer/webgl/texture';
import {defineCopyFragmentShader, elementWiseTextureShader} from 'neuroglancer/webgl/trivial_shaders';

export abstract class SizeManaged extends RefCounted {
  width = Number.NaN;
  height = Number.NaN;

  hasSize(width: number, height: number) {
    return this.width === width && this.height === height;
  }

  resize(width: number, height: number) {
    if (this.hasSize(width, height)) {
      return;
    }
    this.width = width;
    this.height = height;

    this.performResize();
  }
  protected abstract performResize(): void;
}

export class Renderbuffer extends SizeManaged {
  renderbuffer: WebGLRenderbuffer|null = null;

  constructor(public gl: GL, public internalformat: number) {
    super();
    this.renderbuffer = gl.createRenderbuffer();
  }

  protected performResize() {
    let {gl} = this;
    gl.bindRenderbuffer(gl.RENDERBUFFER, this.renderbuffer);
    gl.renderbufferStorage(gl.RENDERBUFFER, this.internalformat, this.width, this.height);
    gl.bindRenderbuffer(gl.RENDERBUFFER, null);
  }

  disposed() {
    this.gl.deleteRenderbuffer(this.renderbuffer);
  }

  attachToFramebuffer(attachment: number) {
    let {gl} = this;
    gl.framebufferRenderbuffer(gl.FRAMEBUFFER, attachment, gl.RENDERBUFFER, this.renderbuffer);
  }
}

export class DepthBuffer extends Renderbuffer {
  constructor(public gl: GL, public includeStencilBuffer = false) {
    super(gl, includeStencilBuffer ? gl.DEPTH_STENCIL : gl.DEPTH_COMPONENT16);
  }
  attachToFramebuffer() {
    let {gl} = this;
    super.attachToFramebuffer(
        this.includeStencilBuffer ? gl.DEPTH_STENCIL_ATTACHMENT : gl.DEPTH_ATTACHMENT);
  }
}

export class DepthStencilBuffer extends DepthBuffer {
  constructor(gl: GL) {
    super(gl, /*includeStencilBuffer=*/true);
  }
}

export const StencilBuffer = DepthStencilBuffer;

export class Framebuffer extends RefCounted {
  framebuffer = this.gl.createFramebuffer();
  constructor(public gl: GL) {
    super();
  }
  disposed() {
    let {gl} = this;
    gl.deleteFramebuffer(this.framebuffer);
  }
  bind() {
    let {gl} = this;
    gl.bindFramebuffer(gl.FRAMEBUFFER, this.framebuffer);
  }
  unbind() {
    let {gl} = this;
    gl.bindFramebuffer(gl.FRAMEBUFFER, null);
  }
}

export class TextureBuffer extends SizeManaged {
  texture: WebGLTexture|null;

  constructor(public gl: GL, public internalFormat: number, public format: number, public dataType: number) {
    super();
    this.texture = gl.createTexture();
  }

  protected performResize() {
    resizeTexture(this.gl, this.texture, this.width, this.height, this.internalFormat, this.format, this.dataType);
  }

  disposed() {
    this.gl.deleteTexture(this.texture);
  }

  attachToFramebuffer(attachment: number) {
    let {gl} = this;
    gl.framebufferTexture2D(gl.FRAMEBUFFER, attachment, gl.TEXTURE_2D, this.texture, /*level=*/0);
  }
}

export function makeTextureBuffers(
    gl: GL, count: number, internalFormat: number = WebGL2RenderingContext.RGBA8,
    format: number = WebGL2RenderingContext.RGBA,
    dataType: number = WebGL2RenderingContext.UNSIGNED_BYTE) {
  let result = new Array<TextureBuffer>();
  for (let i = 0; i < count; ++i) {
    result[i] = new TextureBuffer(gl, internalFormat, format, dataType);
  }
  return result;
}

const tempPixel = new Uint8Array(4);
const tempPixelUint32 = new Uint32Array(1);
const tempPixelFloat32 = new Float32Array(4);
export class FramebufferConfiguration<ColorBuffer extends TextureBuffer|Renderbuffer> extends
    RefCounted {
  width = Number.NaN;
  height = Number.NaN;

  colorBuffers: ColorBuffer[];
  framebuffer: Framebuffer;
  depthBuffer: DepthBuffer|undefined;
  private fullAttachmentList = new Array<number>();
  private attachmentVerified = false;
  private singleAttachmentList = [this.gl.COLOR_ATTACHMENT0];

  constructor(public gl: GL, configuration: {
    framebuffer?: Framebuffer,
    colorBuffers: ColorBuffer[],
    depthBuffer?: DepthBuffer
  }) {
    super();
    let {framebuffer = new Framebuffer(gl), colorBuffers, depthBuffer} = configuration;
    this.framebuffer = this.registerDisposer(framebuffer);
    this.colorBuffers = colorBuffers;
    this.depthBuffer = depthBuffer;
    if (depthBuffer !== undefined) {
      this.registerDisposer(depthBuffer);
    }
    let {fullAttachmentList} = this;
    colorBuffers.forEach((buffer, i) => {
      this.registerDisposer(buffer);
      fullAttachmentList[i] = gl.COLOR_ATTACHMENT0 + i;
    });
  }

  hasSize(width: number, height: number) {
    return this.width === width && this.height === height;
  }

  bind(width: number, height: number) {
    this.width = width;
    this.height = height;
    this.framebuffer.bind();
    let {gl, depthBuffer} = this;
    if (depthBuffer !== undefined) {
      depthBuffer.resize(width, height);
      depthBuffer.attachToFramebuffer();
    }
    this.colorBuffers.forEach((buffer, i) => {
      buffer.resize(width, height);
      buffer.attachToFramebuffer(gl.COLOR_ATTACHMENT0 + i);
    });
    gl.drawBuffers(this.fullAttachmentList);
    this.verifyAttachment();
    gl.viewport(0, 0, width, height);
  }

  bindSingle(textureIndex: number) {
    let {gl} = this;
    this.framebuffer.bind();

    // If this texture is still be bound to color attachment textureIndex, the attachment will fail
    // (at least on some browsers).  Therefore, if textureIndex is not 0, we clear the attachment.
    // In the case that textureIndex is 0, the attachment will be overridden anyway.
    if (textureIndex !== 0) {
      gl.framebufferTexture2D(
          gl.FRAMEBUFFER, gl.COLOR_ATTACHMENT0 + textureIndex, gl.TEXTURE_2D, null, /*level=*/0);
    }

    gl.bindTexture(gl.TEXTURE_2D, null);
    this.colorBuffers[textureIndex].attachToFramebuffer(gl.COLOR_ATTACHMENT0);
    gl.drawBuffers(this.singleAttachmentList);
  }

  unbind() {
    this.framebuffer.unbind();
  }

  /**
   * Only supports UNSIGNED_BYTE RGBA textures.
   */
  readPixel(textureIndex: number, glWindowX: number, glWindowY: number): Uint8Array {
    let {gl} = this;
    try {
      this.bindSingle(textureIndex);
      gl.readPixels(glWindowX, glWindowY, 1, 1, gl.RGBA, gl.UNSIGNED_BYTE, tempPixel);
    } finally {
      this.framebuffer.unbind();
    }
    return tempPixel;
  }

<<<<<<< HEAD
  readPixels(
    textureIndex: number, glWindowX: number, glWindowY: number,
    width: number, height: number, buffer?: Uint8Array
  ) : Uint8Array {

    let {gl} = this;

    if (!buffer) {
      buffer = new Uint8Array(width * height * 4);
    }

    // Appearently WebGL supports reading pixels off the
    // edge of the texture so we don't need to do anything
    // fancy to correct for it.
    let left = glWindowX - (width >> 1);
    let bottom = glWindowY - (height >> 1);

    try {
      this.bindSingle(textureIndex);
      gl.readPixels(left, bottom, width, height, gl.RGBA, gl.UNSIGNED_BYTE, buffer);
    } finally {
      this.framebuffer.unbind();
    }

    if (glWindowX >= 0 
        && glWindowX < gl.drawingBufferWidth
        && glWindowY >= 0
        && glWindowY < gl.drawingBufferHeight) {

      return buffer;
    }

    // According to the WebGL spec, if we are reading outside of the 
    // texture, those values are undefined so let's zero them out.
    // https://www.khronos.org/registry/OpenGL-Refpages/es2.0/xhtml/glReadPixels.xml
    // "Values for pixels that lie outside the window connected to the current GL context are undefined."

    let buff32 = new Uint32Array(buffer.buffer);

    let i = 0;
    for (let y = glWindowY; y < glWindowY + height; y++) {
      for (let x = glWindowX; x < glWindowX + width; x++) {
        if (x < 0 || y < 0 || x >= gl.drawingBufferWidth || y >= gl.drawingBufferHeight) {
          buff32[i] = 0;
        }
        i++;
      }
    }

    return buffer;
  }

  /**
   * Calls readPixel, but interprets the RGBA result as a little-endian uint32 value.
   */
  readPixelAsUint32(textureIndex: number, glWindowX: number, glWindowY: number) {
    let result = this.readPixel(textureIndex, glWindowX, glWindowY);
    return result[0] + (result[1] << 8) + (result[2] << 16) + (result[3] << 24);
=======
  readPixelUint32(textureIndex: number, glWindowX: number, glWindowY: number): number {
    let {gl} = this;
    try {
      this.bindSingle(textureIndex);
      gl.readPixels(
          glWindowX, glWindowY, 1, 1, WebGL2RenderingContext.RED_INTEGER,
        WebGL2RenderingContext.UNSIGNED_INT, tempPixelUint32);
    } finally {
      this.framebuffer.unbind();
    }
    return tempPixelUint32[0];
  }

  readPixelFloat32(textureIndex: number, glWindowX: number, glWindowY: number): number {
    let {gl} = this;
    try {
      this.bindSingle(textureIndex);
      // Reading just the red channel using a format of RED fails with certain WebGL
      // implementations.  Using RGBA seems to have better compatibility.
      gl.readPixels(
          glWindowX, glWindowY, 1, 1, WebGL2RenderingContext.RGBA, WebGL2RenderingContext.FLOAT,
          tempPixelFloat32);
    } finally {
      this.framebuffer.unbind();
    }
    return tempPixelFloat32[0];
  }

  readPixelFloat32IntoBuffer(
      textureIndex: number, glWindowX: number, glWindowY: number, offset: number) {
    let {gl} = this;
    try {
      this.bindSingle(textureIndex);
      // Reading just the red channel using a format of RED fails with certain WebGL
      // implementations.  Using RGBA seems to have better compatibility.
      gl.readPixels(
          glWindowX, glWindowY, 1, 1, WebGL2RenderingContext.RGBA, WebGL2RenderingContext.FLOAT,
          offset);
    } finally {
      this.framebuffer.unbind();
    }
    return tempPixelFloat32[0];
>>>>>>> 801cdd0e
  }

  verifyAttachment() {
    if (this.attachmentVerified) {
      return;
    }
    let {gl} = this;
    let framebufferStatus = gl.checkFramebufferStatus(gl.FRAMEBUFFER);
    if (framebufferStatus !== gl.FRAMEBUFFER_COMPLETE) {
      throw new Error(`Framebuffer configuration not supported`);
    }
    this.attachmentVerified = true;
  }
}

export class OffscreenCopyHelper extends RefCounted {
  constructor(public gl: GL, public shader: ShaderProgram) {
    super();
    this.registerDisposer(shader);
  }
  private copyVertexPositionsBuffer = getSquareCornersBuffer(this.gl);
  private copyTexCoordsBuffer = getSquareCornersBuffer(this.gl, 0, 0, 1, 1);

  draw(...textures: (WebGLTexture|null)[]) {
    let {gl, shader} = this;
    shader.bind();

    let numTextures = textures.length;
    for (let i = 0; i < numTextures; ++i) {
      gl.activeTexture(gl.TEXTURE0 + i);
      gl.bindTexture(gl.TEXTURE_2D, textures[i]);
    }

    gl.uniformMatrix4fv(shader.uniform('uProjectionMatrix'), false, identityMat4);

    let aVertexPosition = shader.attribute('aVertexPosition');
    this.copyVertexPositionsBuffer.bindToVertexAttrib(aVertexPosition, /*components=*/2);

    let aTexCoord = shader.attribute('aTexCoord');
    this.copyTexCoordsBuffer.bindToVertexAttrib(aTexCoord, /*components=*/2);

    gl.drawArrays(gl.TRIANGLE_FAN, 0, 4);

    gl.disableVertexAttribArray(aVertexPosition);
    gl.disableVertexAttribArray(aTexCoord);

    for (let i = 0; i < numTextures; ++i) {
      gl.activeTexture(gl.TEXTURE0 + i);
      gl.bindTexture(gl.TEXTURE_2D, null);
    }
  }

  static get(
      gl: GL, shaderModule: ShaderModule = defineCopyFragmentShader, numTextures: number = 1) {
    return gl.memoize.get(
        `OffscreenCopyHelper:${numTextures}:${getObjectId(shaderModule)}`,
        () => new OffscreenCopyHelper(gl, elementWiseTextureShader(gl, shaderModule, numTextures)));
  }
}<|MERGE_RESOLUTION|>--- conflicted
+++ resolved
@@ -231,66 +231,6 @@
     return tempPixel;
   }
 
-<<<<<<< HEAD
-  readPixels(
-    textureIndex: number, glWindowX: number, glWindowY: number,
-    width: number, height: number, buffer?: Uint8Array
-  ) : Uint8Array {
-
-    let {gl} = this;
-
-    if (!buffer) {
-      buffer = new Uint8Array(width * height * 4);
-    }
-
-    // Appearently WebGL supports reading pixels off the
-    // edge of the texture so we don't need to do anything
-    // fancy to correct for it.
-    let left = glWindowX - (width >> 1);
-    let bottom = glWindowY - (height >> 1);
-
-    try {
-      this.bindSingle(textureIndex);
-      gl.readPixels(left, bottom, width, height, gl.RGBA, gl.UNSIGNED_BYTE, buffer);
-    } finally {
-      this.framebuffer.unbind();
-    }
-
-    if (glWindowX >= 0 
-        && glWindowX < gl.drawingBufferWidth
-        && glWindowY >= 0
-        && glWindowY < gl.drawingBufferHeight) {
-
-      return buffer;
-    }
-
-    // According to the WebGL spec, if we are reading outside of the 
-    // texture, those values are undefined so let's zero them out.
-    // https://www.khronos.org/registry/OpenGL-Refpages/es2.0/xhtml/glReadPixels.xml
-    // "Values for pixels that lie outside the window connected to the current GL context are undefined."
-
-    let buff32 = new Uint32Array(buffer.buffer);
-
-    let i = 0;
-    for (let y = glWindowY; y < glWindowY + height; y++) {
-      for (let x = glWindowX; x < glWindowX + width; x++) {
-        if (x < 0 || y < 0 || x >= gl.drawingBufferWidth || y >= gl.drawingBufferHeight) {
-          buff32[i] = 0;
-        }
-        i++;
-      }
-    }
-
-    return buffer;
-  }
-
-  /**
-   * Calls readPixel, but interprets the RGBA result as a little-endian uint32 value.
-   */
-  readPixelAsUint32(textureIndex: number, glWindowX: number, glWindowY: number) {
-    let result = this.readPixel(textureIndex, glWindowX, glWindowY);
-    return result[0] + (result[1] << 8) + (result[2] << 16) + (result[3] << 24);
-=======
   readPixelUint32(textureIndex: number, glWindowX: number, glWindowY: number): number {
     let {gl} = this;
     try {
@@ -319,21 +259,24 @@
     return tempPixelFloat32[0];
   }
 
-  readPixelFloat32IntoBuffer(
-      textureIndex: number, glWindowX: number, glWindowY: number, offset: number) {
-    let {gl} = this;
+  readPixelsFloat32IntoBuffer(
+      textureIndex: number, glWindowX: number, glWindowY: number, width: number, height: number,
+      offset: number) {
+    let {gl} = this;
+
+    let left = glWindowX - (width >> 1);
+    let bottom = glWindowY - (height >> 1);
+
     try {
       this.bindSingle(textureIndex);
       // Reading just the red channel using a format of RED fails with certain WebGL
       // implementations.  Using RGBA seems to have better compatibility.
       gl.readPixels(
-          glWindowX, glWindowY, 1, 1, WebGL2RenderingContext.RGBA, WebGL2RenderingContext.FLOAT,
+          left, bottom, width, height, WebGL2RenderingContext.RGBA, WebGL2RenderingContext.FLOAT,
           offset);
     } finally {
       this.framebuffer.unbind();
     }
-    return tempPixelFloat32[0];
->>>>>>> 801cdd0e
   }
 
   verifyAttachment() {
